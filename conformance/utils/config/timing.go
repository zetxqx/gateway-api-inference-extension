/*
Copyright 2025 The Kubernetes Authors.

Licensed under the Apache License, Version 2.0 (the "License");
you may not use this file except in compliance with the License.
You may obtain a copy of the License at

    http://www.apache.org/licenses/LICENSE-2.0

Unless required by applicable law or agreed to in writing, software
distributed under the License is distributed on an "AS IS" BASIS,
WITHOUT WARRANTIES OR CONDITIONS OF ANY KIND, either express or implied.
See the License for the specific language governing permissions and
limitations under the License.
*/

package config

import (
	"time"

	// Import the upstream Gateway API timeout config

	gatewayconfig "sigs.k8s.io/gateway-api/conformance/utils/config"
)

// InferenceExtensionTimeoutConfig embeds the upstream TimeoutConfig and adds
// extension-specific timeout values.
type InferenceExtensionTimeoutConfig struct {
	// All fields from gatewayconfig.TimeoutConfig will be available directly.
	gatewayconfig.TimeoutConfig

	// GeneralMustHaveConditionTimeout represents the maximum time to wait for an InferencePool, HttpRoute or other assets to have a specific condition.
	GeneralMustHaveConditionTimeout time.Duration

	// InferencePoolMustHaveConditionInterval represents the polling interval for checking an InferencePool's condition.
	InferencePoolMustHaveConditionInterval time.Duration

	// GatewayObjectPollInterval is the polling interval used when waiting for a Gateway object to appear.
	GatewayObjectPollInterval time.Duration

	// HTTPRouteConditionTimeout represents the maximum time to wait for an HTTPRoute to have a specific condition.
	HTTPRouteDeletionReconciliationTimeout time.Duration
}

// DefaultInferenceExtensionTimeoutConfig returns a new InferenceExtensionTimeoutConfig with default values.
func DefaultInferenceExtensionTimeoutConfig() InferenceExtensionTimeoutConfig {
	config := gatewayconfig.DefaultTimeoutConfig()
	config.HTTPRouteMustHaveCondition = 300 * time.Second
	config.MaxTimeToConsistency = 200 * time.Second
	return InferenceExtensionTimeoutConfig{
<<<<<<< HEAD
		TimeoutConfig:                          config, // Initialize embedded struct
		InferencePoolMustHaveConditionTimeout:  300 * time.Second,
=======
		TimeoutConfig:                          gatewayconfig.DefaultTimeoutConfig(),
		GeneralMustHaveConditionTimeout:        300 * time.Second,
>>>>>>> 68c73c01
		InferencePoolMustHaveConditionInterval: 10 * time.Second,
		GatewayObjectPollInterval:              5 * time.Second,
		HTTPRouteDeletionReconciliationTimeout: 5 * time.Second,
	}
}<|MERGE_RESOLUTION|>--- conflicted
+++ resolved
@@ -49,13 +49,8 @@
 	config.HTTPRouteMustHaveCondition = 300 * time.Second
 	config.MaxTimeToConsistency = 200 * time.Second
 	return InferenceExtensionTimeoutConfig{
-<<<<<<< HEAD
 		TimeoutConfig:                          config, // Initialize embedded struct
-		InferencePoolMustHaveConditionTimeout:  300 * time.Second,
-=======
-		TimeoutConfig:                          gatewayconfig.DefaultTimeoutConfig(),
 		GeneralMustHaveConditionTimeout:        300 * time.Second,
->>>>>>> 68c73c01
 		InferencePoolMustHaveConditionInterval: 10 * time.Second,
 		GatewayObjectPollInterval:              5 * time.Second,
 		HTTPRouteDeletionReconciliationTimeout: 5 * time.Second,
