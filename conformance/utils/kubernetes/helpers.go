--- conflicted
+++ resolved
@@ -34,19 +34,8 @@
 	"k8s.io/apimachinery/pkg/util/wait"
 	"sigs.k8s.io/controller-runtime/pkg/client"
 
-<<<<<<< HEAD
-	// Import the Inference Extension API types
-	inferenceapi "sigs.k8s.io/gateway-api-inference-extension/api/v1alpha2" // Adjust if your API version is different
-
-	corev1 "k8s.io/api/core/v1"
-	// Import local config for Inference Extension
-	"sigs.k8s.io/gateway-api-inference-extension/conformance/utils/config"
-
-	// Import necessary utilities from the core Gateway API conformance suite
-=======
 	inferenceapi "sigs.k8s.io/gateway-api-inference-extension/api/v1alpha2"
 	"sigs.k8s.io/gateway-api-inference-extension/conformance/utils/config"
->>>>>>> 68c73c01
 	gatewayv1 "sigs.k8s.io/gateway-api/apis/v1"
 	gatewayapiconfig "sigs.k8s.io/gateway-api/conformance/utils/config"
 	gatewayk8sutils "sigs.k8s.io/gateway-api/conformance/utils/kubernetes"
@@ -319,7 +308,6 @@
 	return gwAddr
 }
 
-<<<<<<< HEAD
 // GetPodsWithLabel retrieves a list of Pods.
 // It finds pods matching the given labels in a specific namespace.
 func GetPodsWithLabel(t *testing.T, c client.Client, namespace string, labels map[string]string) ([]corev1.Pod, error) {
@@ -340,7 +328,8 @@
 		return nil, fmt.Errorf("no pods found with labels '%v' in namespace '%s'", labels, namespace)
 	}
 	return podList.Items, nil
-=======
+}
+
 // GetPod waits for a Pod matching the specified labels to exist in the given
 // namespace and have an IP address assigned. This function returns the first
 // matching Pod found if there are multiple matches. It fails the on timeout or error.
@@ -379,5 +368,4 @@
 	pod := &pods.Items[0]
 	t.Logf("Successfully found ready Pod %s with IP %s for selector %s", pod.Name, pod.Status.PodIP, selector.String())
 	return pod
->>>>>>> 68c73c01
 }